--- conflicted
+++ resolved
@@ -145,8 +145,10 @@
   else plumed_merror(mtype + " is not a valid metric type");
 
   // Setup the kernel type
-  if(type=="GAUSSIAN" || type=="gaussian" || type=="TRUNCATED-GAUSSIAN" || type=="truncated-gaussian" ){
+  if(type=="GAUSSIAN" || type=="gaussian" ){
       ktype=gaussian;
+  } else if( type=="TRUNCATED-GAUSSIAN" || type=="truncated-gaussian" ){
+      ktype=truncatedgaussian;
   } else if(type=="UNIFORM" || type=="uniform"){
       ktype=uniform;
   } else if(type=="TRIANGULAR" || type=="triangular"){
@@ -156,12 +158,11 @@
   }
 }
 
-<<<<<<< HEAD
 void KernelFunctions::normalize( const std::vector<Value*>& myvals ){
 
   double det; unsigned ncv=ndim(); 
   if(dtype==diagonal){
-     det=1; for(unsigned i=0;i<width.size();++i) det*=width[i];
+     det=1; for(unsigned i=0;i<width.size();++i) det*=width[i]*width[i];
   } else if(dtype==multi){
      Matrix<double> mymatrix( getMatrix() ), myinv( ncv, ncv );
      Invert(mymatrix,myinv); double logd;
@@ -172,6 +173,10 @@
      double volume;
      if( ktype==gaussian ){
         volume=pow( 2*pi, 0.5*ncv ) * pow( det, 0.5 );
+     } else if( ktype==truncatedgaussian ){
+        // This makes it so the gaussian integrates to one over the range over which it has support
+        const double DP2CUTOFF=sqrt(6.25);
+        volume=pow( 2*pi, 0.5*ncv ) * pow( det, 0.5 ) * pow( 0.5 * ( erf(DP2CUTOFF) - erf(-DP2CUTOFF) ), ncv);
      } else if( ktype==uniform || ktype==triangular ){
         if( ncv%2==1 ){
            double dfact=1;
@@ -195,44 +200,6 @@
   unsigned naper=0; 
   for(unsigned i=0;i<ncv;++i){
       if( !myvals[i]->isPeriodic() ) naper++;
-=======
-  if( norm ){
-    double det; unsigned ncv=ndim(); 
-    if(diagonal){
-       det=1; for(unsigned i=0;i<width.size();++i) det*=width[i]*width[i];
-    } else {
-       Matrix<double> mymatrix( getMatrix() ), myinv( ncv, ncv );
-       Invert(mymatrix,myinv); double logd;
-       logdet( myinv, logd );
-       det=std::exp(logd);
-    }
-    double volume;
-    if( ktype==gaussian ){
-       if( type=="GAUSSIAN" || type=="gaussian" ) volume=pow( 2*pi, 0.5*ncv ) * pow( det, 0.5 );
-       else {
-          // This makes it so the gaussian integrates to one over the range over which it has support
-          const double DP2CUTOFF=sqrt(6.25);
-          volume=pow( 2*pi, 0.5*ncv ) * pow( det, 0.5 ) * pow( 0.5 * ( erf(DP2CUTOFF) - erf(-DP2CUTOFF) ), ncv);
-       }
-    } else if( ktype==uniform || ktype==triangular ){
-       if( ncv%2==1 ){
-          double dfact=1;
-          for(unsigned i=1;i<ncv;i+=2) dfact*=static_cast<double>(i);
-          volume=( pow( pi, (ncv-1)/2 ) ) * ( pow( 2., (ncv+1)/2 ) ) / dfact;
-       } else {
-          double fact=1.;
-          for(unsigned i=1;i<ncv/2;++i) fact*=static_cast<double>(i);
-          volume=pow( pi,ncv/2 ) / fact;
-       }
-       if(ktype==uniform) volume*=det;
-       else if(ktype==triangular) volume*=det / 3.;
-    } else {
-       plumed_merror("not a valid kernel type");
-    } 
-    height=w / volume;  
-  } else {
-    height=w;
->>>>>>> 33d3d5ef
   }
   // Now construct sub matrix
   double volume=1;
