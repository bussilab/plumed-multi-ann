--- conflicted
+++ resolved
@@ -100,21 +100,15 @@
   }
 }
 
-<<<<<<< HEAD
-void ActionWithAveraging::setAveragingAction( AveragingVessel* av_vessel, const bool& usetasks ) {
-  useRunAllTasks=usetasks;
-  if( av_vessel ) { myaverage=av_vessel; addVessel( myaverage ); resizeFunctions(); }
-}
-
 bool ActionWithAveraging::ignoreNormalization() const {
   if( normalization==f ) return true;
   return false;
-=======
+}
+
 void ActionWithAveraging::setAveragingAction( std::unique_ptr<AveragingVessel> av_vessel, const bool& usetasks ) {
   myaverage=av_vessel.get();
   addVessel( std::move(av_vessel) );
   useRunAllTasks=usetasks; resizeFunctions();
->>>>>>> 9f910b5b
 }
 
 void ActionWithAveraging::lockRequests() {
