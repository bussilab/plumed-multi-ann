--- conflicted
+++ resolved
@@ -288,24 +288,6 @@
       log.printf(" %f",center_[i]);
     }
     
-<<<<<<< HEAD
-=======
-    log.printf("\n  and scaling:");
-    if(scale_.size() > 0  && scale_.size() < getNumberOfArguments()) {
-      error("the number of BIAS_SCALE values must be the same as number of CVs");
-    } else if(scale_.size() == 0) {
-
-      log.printf("(default) ");
-      
-      scale_.resize(center_.size());
-      for(unsigned int i = 0; i < scale_.size(); i++) {
-	if(center_[i]==0) 
-	  error("BIAS_SCALE parameter has been set to CENTER value of 0 (as is default). This will divide by 0, so giving up. See doc for EDS bias");
-	scale_[i] = center_[i];
-      }
-    }
-    
->>>>>>> 94bd29f8
     for(unsigned int i = 0; i < scale_.size(); i++) 
       log.printf(" %f",center_[i]);
     
