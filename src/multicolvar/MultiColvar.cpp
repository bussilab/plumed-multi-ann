/* +++++++++++++++++++++++++++++++++++++++++++++++++++++++++++++++++++++++++
   Copyright (c) 2013 The plumed team
   (see the PEOPLE file at the root of the distribution for a list of names)

   See http://www.plumed-code.org for more information.

   This file is part of plumed, version 2.0.

   plumed is free software: you can redistribute it and/or modify
   it under the terms of the GNU Lesser General Public License as published by
   the Free Software Foundation, either version 3 of the License, or
   (at your option) any later version.

   plumed is distributed in the hope that it will be useful,
   but WITHOUT ANY WARRANTY; without even the implied warranty of
   MERCHANTABILITY or FITNESS FOR A PARTICULAR PURPOSE.  See the
   GNU Lesser General Public License for more details.

   You should have received a copy of the GNU Lesser General Public License
   along with plumed.  If not, see <http://www.gnu.org/licenses/>.
+++++++++++++++++++++++++++++++++++++++++++++++++++++++++++++++++++++++++ */
#include "MultiColvar.h"
#include "core/PlumedMain.h"
#include "core/ActionSet.h"
#include "core/SetupMolInfo.h"
#include "vesselbase/Vessel.h"
#include "tools/Pbc.h"
#include <vector>
#include <string>

using namespace std;
namespace PLMD{
namespace multicolvar{

void MultiColvar::registerKeywords( Keywords& keys ){
  MultiColvarBase::registerKeywords( keys );
  keys.reserve("numbered","ATOMS","the atoms involved in each of the collective variables you wish to calculate. "
                               "Keywords like ATOMS1, ATOMS2, ATOMS3,... should be listed and one CV will be "
                               "calculated for each ATOM keyword you specify (all ATOM keywords should "
                               "define the same number of atoms).  The eventual number of quantities calculated by this "
                               "action will depend on what functions of the distribution you choose to calculate."); 
  keys.reset_style("ATOMS","atoms");
  keys.reserve("atoms-3","SPECIES","this keyword is used for colvars such as coordination number. In that context it specifies that plumed should calculate "
                                 "one coordination number for each of the atoms specified.  Each of these coordination numbers specifies how many of the "
                                 "other specified atoms are within a certain cutoff of the central atom.");
  keys.reserve("atoms-4","SPECIESA","this keyword is used for colvars such as the coordination number.  In that context it species that plumed should calculate "
                                  "one coordination number for each of the atoms specified in SPECIESA.  Each of these cooordination numbers specifies how many "
                                  "of the atoms specifies using SPECIESB is within the specified cutoff");
  keys.reserve("atoms-4","SPECIESB","this keyword is used for colvars such as the coordination number.  It must appear with SPECIESA.  For a full explanation see " 
                                  "the documentation for that keyword");
  keys.addFlag("VERBOSE",false,"write a more detailed output");
} 

MultiColvar::MultiColvar(const ActionOptions&ao):
Action(ao),
MultiColvarBase(ao),
verbose_output(false)
{
  parseFlag("VERBOSE",verbose_output);
}

void MultiColvar::addColvar( const std::vector<unsigned>& newatoms ){
  if( verbose_output ){
     log.printf("  Colvar %d is calculated from atoms : ", colvar_atoms.size()+1);
     for(unsigned i=0;i<newatoms.size();++i) log.printf("%d ",all_atoms(newatoms[i]).serial() );
     log.printf("\n");
  }
  MultiColvarBase::addColvar( newatoms );
} 

void MultiColvar::readAtoms( int& natoms ){
  if( keywords.exists("ATOMS") ) readAtomsLikeKeyword( "ATOMS", natoms );
  if( keywords.exists("GROUP") ) readGroupsKeyword( natoms );
  if( keywords.exists("SPECIES") ) readSpeciesKeyword( natoms );

  if( all_atoms.fullSize()==0 ) error("No atoms have been read in");
  // Setup the multicolvar base
  setupMultiColvarBase();
}

void MultiColvar::readAtomsLikeKeyword( const std::string & key, int& natoms ){ 
  if( all_atoms.fullSize()>0 ) return; 

  std::vector<AtomNumber> t; std::vector<unsigned> newlist;
  for(int i=1;;++i ){
     parseAtomList(key, i, t );
     if( t.empty() ) break;

     if(!verbose_output){
        log.printf("  Colvar %d is calculated from atoms : ", i);
        for(unsigned j=0;j<t.size();++j) log.printf("%d ",t[j].serial() );
        log.printf("\n"); 
     }

     if( i==1 && natoms<0 ) natoms=t.size();
     if( t.size()!=natoms ){
         std::string ss; Tools::convert(i,ss); 
         error(key + ss + " keyword has the wrong number of atoms"); 
     }
     for(unsigned j=0;j<natoms;++j){ 
        newlist.push_back( natoms*(i-1)+j ); 
        all_atoms.addIndexToList( t[j] );
     }
     t.resize(0); addColvar( newlist );
     newlist.clear(); 
  }
}

void MultiColvar::readGroupsKeyword( int& natoms ){
  if( all_atoms.fullSize()>0 ) return;

  if( natoms==2 ){
     if( !keywords.exists("GROUPA") ) error("use GROUPA and GROUPB keywords as well as GROUP");
     if( !keywords.exists("GROUPB") ) error("use GROUPA and GROUPB keywords as well as GROUP");
  } else if( natoms==3 ){
     if( !keywords.exists("GROUPA") ) error("use GROUPA, GROUPB and GROUPC keywords as well as GROUP");
     if( !keywords.exists("GROUPB") ) error("use GROUPA, GROUPB and GROUPC keywords as well as GROUP");
     if( !keywords.exists("GROUPC") ) error("use GROUPA, GROUPB and GROUPC keywords as well as GROUP");
  } else {
     error("Cannot use groups keyword unless the number of atoms equals 2 or 3");
  }
  
  std::vector<AtomNumber> t;
  parseAtomList("GROUP",t);
  if( !t.empty() ){
      for(unsigned i=0;i<t.size();++i) all_atoms.addIndexToList( t[i] );
      std::vector<unsigned> newlist;
      if(natoms==2){ 
         for(unsigned i=1;i<t.size();++i){ 
             for(unsigned j=0;j<i;++j){ 
                newlist.push_back(i); newlist.push_back(j); addColvar( newlist ); newlist.clear();
             }
         }
      } else if(natoms==3){
         for(unsigned i=2;i<t.size();++i){
            for(unsigned j=1;j<i;++j){
               for(unsigned k=0;k<j;++k){
                   newlist.push_back(i); newlist.push_back(j);
                   newlist.push_back(k); addColvar( newlist );
                   newlist.clear();
               }
            }
         }
      }
      if( !verbose_output ){
          log.printf("  constructing colvars from %d atoms : ", t.size() );
          for(unsigned i=0;i<t.size();++i) log.printf("%d ",t[i].serial() );
          log.printf("\n");
      }
  } else {
<<<<<<< HEAD
      std::vector<AtomNumber> t1,t2; 
      parseAtomList("GROUPA",t1);
      if( !t1.empty() ){
         parseAtomList("GROUPB",t2);
         if ( t2.empty() && natoms==2 ) error("GROUPB keyword defines no atoms or is missing. Use either GROUPA and GROUPB or just GROUP"); 
         for(unsigned i=0;i<t1.size();++i) all_atoms.addIndexToList( t1[i] ); 
         for(unsigned i=0;i<t2.size();++i) all_atoms.addIndexToList( t2[i] ); 
         std::vector<unsigned> newlist;
         if(natoms==2){
            for(unsigned i=0;i<t1.size();++i){
                for(unsigned j=0;j<t2.size();++j){
                    newlist.push_back(i); newlist.push_back( t1.size() + j ); addColvar( newlist ); newlist.clear();
                }
            }
         } else if(natoms==3){
            if ( t2.empty() ) error("GROUPB keyword defines no atoms or is missing. Use either GROUPA and GROUPB, GROUPA, GROUPB and GROUPC or just GROUP");  
            std::vector<AtomNumber> t3;
            parseAtomList("GROUPC",t3);
            if( t3.empty() ){
                for(unsigned i=0;i<t1.size();++i){
                   for(unsigned j=1;j<t2.size();++j){ 
                      for(unsigned k=0;k<j;++k){
                           newlist.push_back( t1.size() + j );
                           newlist.push_back(i);
                           newlist.push_back( t1.size() + k );
                           addColvar( newlist ); newlist.clear();
                      }
                   }
                }
            } else {
                for(unsigned i=0;i<t3.size();++i) all_atoms.addIndexToList( t3[i] );
                for(unsigned i=0;i<t1.size();++i){
                    for(unsigned j=0;j<t2.size();++j){
                        for(unsigned k=0;k<t3.size();++k){
                           newlist.push_back( t1.size() + j );
                           newlist.push_back(i); 
                           newlist.push_back( t1.size() + t2.size() + k );
                           addColvar( newlist ); newlist.clear();
                        }
                    }
                }
            }
         }
=======
      if(natoms==2){
         readTwoGroups("GROUPA","GROUPB");
      } else if(natoms==3){
         readThreeGroups("GROUPA","GROUPB","GROUPC",true);
      } else {
         plumed_merror("can only use groups for colvars involving 2 or 3 atoms");
      }
  }
}

void MultiColvar::readTwoGroups( const std::string& key1, const std::string& key2 ){
  plumed_assert( all_atoms.fullSize()==0 );

  std::vector<AtomNumber> t1, t2; std::vector<unsigned> newlist; 
  parseAtomList(key1,t1); parseAtomList(key2,t2);
  if( t1.empty() ) error("missing atom specification " + key1);
  if ( t2.empty() ) error("missing atom specification " + key2); 
  for(unsigned i=0;i<t1.size();++i) all_atoms.addIndexToList( t1[i] ); 
  for(unsigned i=0;i<t2.size();++i) all_atoms.addIndexToList( t2[i] ); 
  for(unsigned i=0;i<t1.size();++i){
     for(unsigned j=0;j<t2.size();++j){
         newlist.push_back(i); newlist.push_back( t1.size() + j ); addColvar( newlist ); newlist.clear();
     }
  }
  if( !verbose_output ){
      log.printf("  constructing colvars from two groups containing %d and %d atoms respectively\n",t1.size(),t2.size() );
      log.printf("  group %s contains atoms : ", key1.c_str() );
      for(unsigned i=0;i<t1.size();++i) log.printf("%d ",t1[i].serial() );
      log.printf("\n");
      log.printf("  group %s contains atoms : ", key2.c_str() );
      for(unsigned i=0;i<t2.size();++i) log.printf("%d ",t2[i].serial() );
      log.printf("\n");
  }
}

void MultiColvar::readThreeGroups( const std::string& key1, const std::string& key2, const std::string& key3, const bool& allow2 ){
  plumed_assert( all_atoms.fullSize()==0 );

  std::vector<AtomNumber> t1, t2, t3; std::vector<unsigned> newlist;
  parseAtomList(key1,t1); parseAtomList(key2,t2);
  if( t1.empty() ) error("missing atom specification " + key1);
  if( t2.empty() ) error("missing atom specification " + key2);
  for(unsigned i=0;i<t1.size();++i) all_atoms.addIndexToList( t1[i] );
  for(unsigned i=0;i<t2.size();++i) all_atoms.addIndexToList( t2[i] );
  parseAtomList(key3,t3);
  if( t3.empty() && !allow2 ){
      error("missing atom specification " + key3);
  } else if( t3.empty() ){
      for(unsigned i=0;i<t1.size();++i){
        for(unsigned j=1;j<t2.size();++j){ 
           for(unsigned k=0;k<j;++k){
                newlist.push_back( t1.size() + j );
                newlist.push_back(i);
                newlist.push_back( t1.size() + k );
                addColvar( newlist ); newlist.clear();
           }
        }
>>>>>>> 084bb52f
      }
      if( !verbose_output ){
        log.printf("  constructing colvars from two groups containing %d and %d atoms respectively\n",t1.size(),t2.size() ); 
        log.printf("  group %s contains atoms : ", key1.c_str() );
        for(unsigned i=0;i<t1.size();++i) log.printf("%d ",t1[i].serial() ); 
        log.printf("\n"); 
        log.printf("  group %s contains atoms : ", key2.c_str() );
        for(unsigned i=0;i<t2.size();++i) log.printf("%d ",t2[i].serial() ); 
        log.printf("\n");
      }
  } else {
      for(unsigned i=0;i<t3.size();++i) all_atoms.addIndexToList( t3[i] );
      for(unsigned i=0;i<t1.size();++i){
          for(unsigned j=0;j<t2.size();++j){
              for(unsigned k=0;k<t3.size();++k){
                 newlist.push_back( t1.size() + j );
                 newlist.push_back(i); 
                 newlist.push_back( t1.size() + t2.size() + k );
                 addColvar( newlist ); newlist.clear();
              }
          }
      }
      if( !verbose_output ){
        log.printf("  constructing colvars from three groups containing %d, %d  and %d atoms respectively\n",t1.size(),t2.size(),t3.size() );
        log.printf("  group %s contains atoms : ", key1.c_str() );
        for(unsigned i=0;i<t1.size();++i) log.printf("%d ",t1[i].serial() );
        log.printf("\n"); 
        log.printf("  group %s contains atoms : ", key2.c_str() );
        for(unsigned i=0;i<t2.size();++i) log.printf("%d ",t2[i].serial() );
        log.printf("\n");
        log.printf("  group %s contains atoms : ", key3.c_str() );
        for(unsigned i=0;i<t3.size();++i) log.printf("%d ",t3[i].serial() );
        log.printf("\n");
      }
  }
}

void MultiColvar::readSpeciesKeyword( int& natoms ){
  if( all_atoms.fullSize()>0 ) return ;

  std::vector<AtomNumber> t;
  parseAtomList("SPECIES",t);
  if( !t.empty() ){
      natoms=t.size();
      for(unsigned i=0;i<t.size();++i) all_atoms.addIndexToList( t[i] );
      std::vector<unsigned> newlist;
      if( keywords.exists("SPECIESA") && keywords.exists("SPECIESB") ){
          for(unsigned i=0;i<t.size();++i){
              newlist.push_back(i);
              for(unsigned j=0;j<t.size();++j){
                  if(i!=j) newlist.push_back(j); 
              }
              addColvar( newlist ); newlist.clear();
          }
          if( !verbose_output ){
              log.printf("  generating colvars from %d atoms of a particular type\n",t.size() );
              log.printf("  atoms involved : "); 
              for(unsigned i=0;i<t.size();++i) log.printf("%d ",t[i].serial() );
              log.printf("\n");
          }
      } else if( !( keywords.exists("SPECIESA") && keywords.exists("SPECIESB") ) ){
          std::vector<unsigned> newlist; verbose_output=false; // Make sure we don't do verbose output
          log.printf("  involving atoms : ");
          for(unsigned i=0;i<t.size();++i){ 
             newlist.push_back(i); addColvar( newlist ); newlist.clear();
             log.printf(" %d",t[i].serial() ); 
          }
          log.printf("\n");  
      } else {
          plumed_merror("SPECIES keyword is not for density or coordination like CV");
      }
  } else if( keywords.exists("SPECIESA") && keywords.exists("SPECIESB") ) {
      std::vector<AtomNumber> t1,t2;
      parseAtomList("SPECIESA",t1);
      if( !t1.empty() ){
         parseAtomList("SPECIESB",t2);
         if ( t2.empty() ) error("SPECIESB keyword defines no atoms or is missing. Use either SPECIESA and SPECIESB or just SPECIES");
         natoms=1+t2.size();
         for(unsigned i=0;i<t1.size();++i) all_atoms.addIndexToList( t1[i] );
         for(unsigned i=0;i<t2.size();++i) all_atoms.addIndexToList( t2[i] );
         std::vector<unsigned> newlist;
         for(unsigned i=0;i<t1.size();++i){
            newlist.push_back(i);
            for(unsigned j=0;j<t2.size();++j){
                if( t1[i]!=t2[j] ) newlist.push_back( t1.size() + j ); 
            }
            addColvar( newlist ); newlist.clear();
         }
         if( !verbose_output ){
             log.printf("  generating colvars from a group of %d central atoms and %d other atoms\n",t1.size(), t2.size() );
             log.printf("  central atoms are : ");
             for(unsigned i=0;i<t1.size();++i) log.printf("%d ",t1[i].serial() );
             log.printf("\n");
             log.printf("  other atoms are : ");
             for(unsigned i=0;i<t2.size();++i) log.printf("%d ",t2[i].serial() );
             log.printf("\n");
         }
      }
  } 
}

void MultiColvar::resizeDynamicArrays(){
  for(unsigned i=0;i<taskList.getNumberActive();++i){
      unsigned n=taskList[i];
      for(unsigned j=0;j<colvar_atoms[n].getNumberActive();++j){ 
         all_atoms.activate( colvar_atoms[n][j] );
      }
  }
  all_atoms.updateActiveMembers(); 
  // Request the atoms
  ActionAtomistic::requestAtoms( all_atoms.retrieveActiveList() );
}

void MultiColvar::calculate(){
  if( checkNumericalDerivatives() ) calculationsRequiredBeforeNumericalDerivatives();
  runAllTasks();
}

double MultiColvar::doCalculation( const unsigned& j ){
  double val=compute(j);
  atoms_with_derivatives.emptyActiveMembers();
  for(unsigned i=0;i<getNAtoms();++i) atoms_with_derivatives.updateIndex( getAtomIndex(i) );
  atoms_with_derivatives.sortActiveList();
  return val;
}

Vector MultiColvar::calculateCentralAtomPosition(){
  Vector catom=getCentralAtom();
  atomsWithCatomDer.emptyActiveMembers();
  for(unsigned i=0;i<getNAtoms();++i) atomsWithCatomDer.updateIndex( getAtomIndex(i) );
  atomsWithCatomDer.sortActiveList();
  return catom;
}
     
}
}<|MERGE_RESOLUTION|>--- conflicted
+++ resolved
@@ -148,51 +148,6 @@
           log.printf("\n");
       }
   } else {
-<<<<<<< HEAD
-      std::vector<AtomNumber> t1,t2; 
-      parseAtomList("GROUPA",t1);
-      if( !t1.empty() ){
-         parseAtomList("GROUPB",t2);
-         if ( t2.empty() && natoms==2 ) error("GROUPB keyword defines no atoms or is missing. Use either GROUPA and GROUPB or just GROUP"); 
-         for(unsigned i=0;i<t1.size();++i) all_atoms.addIndexToList( t1[i] ); 
-         for(unsigned i=0;i<t2.size();++i) all_atoms.addIndexToList( t2[i] ); 
-         std::vector<unsigned> newlist;
-         if(natoms==2){
-            for(unsigned i=0;i<t1.size();++i){
-                for(unsigned j=0;j<t2.size();++j){
-                    newlist.push_back(i); newlist.push_back( t1.size() + j ); addColvar( newlist ); newlist.clear();
-                }
-            }
-         } else if(natoms==3){
-            if ( t2.empty() ) error("GROUPB keyword defines no atoms or is missing. Use either GROUPA and GROUPB, GROUPA, GROUPB and GROUPC or just GROUP");  
-            std::vector<AtomNumber> t3;
-            parseAtomList("GROUPC",t3);
-            if( t3.empty() ){
-                for(unsigned i=0;i<t1.size();++i){
-                   for(unsigned j=1;j<t2.size();++j){ 
-                      for(unsigned k=0;k<j;++k){
-                           newlist.push_back( t1.size() + j );
-                           newlist.push_back(i);
-                           newlist.push_back( t1.size() + k );
-                           addColvar( newlist ); newlist.clear();
-                      }
-                   }
-                }
-            } else {
-                for(unsigned i=0;i<t3.size();++i) all_atoms.addIndexToList( t3[i] );
-                for(unsigned i=0;i<t1.size();++i){
-                    for(unsigned j=0;j<t2.size();++j){
-                        for(unsigned k=0;k<t3.size();++k){
-                           newlist.push_back( t1.size() + j );
-                           newlist.push_back(i); 
-                           newlist.push_back( t1.size() + t2.size() + k );
-                           addColvar( newlist ); newlist.clear();
-                        }
-                    }
-                }
-            }
-         }
-=======
       if(natoms==2){
          readTwoGroups("GROUPA","GROUPB");
       } else if(natoms==3){
@@ -250,7 +205,6 @@
                 addColvar( newlist ); newlist.clear();
            }
         }
->>>>>>> 084bb52f
       }
       if( !verbose_output ){
         log.printf("  constructing colvars from two groups containing %d and %d atoms respectively\n",t1.size(),t2.size() ); 
