--- conflicted
+++ resolved
@@ -981,7 +981,6 @@
 Boltzmann
 unweighted
 parameterize
-<<<<<<< HEAD
 Jakub
 Nicolaus
 Toruń
@@ -1003,7 +1002,4 @@
 tunable
 dataset
 multinomial
-=======
-multinomial
-backported
->>>>>>> ed3a3175
+backported