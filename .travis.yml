--- conflicted
+++ resolved
@@ -18,22 +18,14 @@
 # test using external blas with internal lapack
   - PLUMED_CC=mpicc PLUMED_CXX=mpic++  PLUMED_CXXFLAGS=-O3 LAPACK=yes CONFIG_FLAGS="--disable-external-lapack"
 # cppcheck
-<<<<<<< HEAD
-# in principle we should make only "cppcheck" here
-  - PLUMED_CC=gcc   PLUMED_CXX=g++   CPPCHECK=yes
+  - CPPCHECK=yes
 # with debug flags there are issues with openmp+mpi on travis - I disable openmp here
 # I leave this test here to monitor if things change in the future, allowing it to fail
   - PLUMED_CC=mpicc PLUMED_CXX=mpic++ CONFIG_FLAGS="--enable-debug --enable-debug-glibcxx"
 matrix:
   allow_failures:
-    - env: PLUMED_CC=gcc   PLUMED_CXX=g++   CPPCHECK=yes
+    - env: CPPCHECK=yes
     - env: PLUMED_CC=mpicc PLUMED_CXX=mpic++ CONFIG_FLAGS="--enable-debug --enable-debug-glibcxx"
-=======
-  - CPPCHECK=yes
-matrix:
-  allow_failures:
-    - env: CPPCHECK=yes
->>>>>>> 865d16c9
 # Possible additional variables:
 #   VALGRIND=yes to make valgrind tests, only when log contains string [valgrind]
 install:
